// This software is distributed under the terms of the MIT License.
// Copyright (c) 2016-2020 OpenCyphal Development Team.
/// Copyright 2022 Amazon.com, Inc. or its affiliates. All Rights Reserved.

#include "exposed.hpp"
#include "helpers.hpp"
#include "catch/catch.hpp"
#include <cstring>

static const uint32_t CRC_INITIAL = 0xFFFFFFFFU;
static const uint32_t UDPARD_MAX_FRAME_INDEX = 0x7FFFFFFFU;

TEST_CASE("rxTryParseFrame")
{
    using exposed::RxFrameModel;
    using exposed::rxTryParseFrame;

    RxFrameModel           model{};
    UdpardSessionSpecifier specifier{};
    UdpardFrameHeader      header{};

    const auto parse = [&](const UdpardMicrosecond          timestamp_usec,
                           const std::vector<std::uint8_t>& payload) {
        static std::vector<std::uint8_t> payload_storage;
        payload_storage = payload;
        UdpardFrame frame{};
        frame.payload_size = std::size(payload);
        frame.payload      = payload_storage.data();
        model              = RxFrameModel{};
        return rxTryParseFrame(timestamp_usec, &frame, &model);
    };

    // Some initial header setup and payload test
    header.version                           = 0x01;
    header.priority                          = 0x07;
    header.source_node_id                    = 0x0000;
    header.destination_node_id               = 0xFFFF;
    header.data_specifier                    = 0x0000;
    header.transfer_id                       = 0x0000000000000001;
    header.frame_index_eot                   = 1U << 31U;
    header._opaque                           = 0x0000;
    header.cyphal_header_checksum            = 0x0000;


    const std::vector<uint8_t>& test_payload = {
        0x01,                                            // Version
        0x07,                                            // Priority
        0x00, 0x00,                                      // Source Node ID
        0xFF, 0xFF,                                      // Destination Node ID
        0x00, 0x00,                                      // Data Specifier
        0x01, 0x00, 0x00, 0x00, 0x00, 0x00, 0x00, 0x00,  // Transfer ID
        0x00, 0x00, 0x00, 0x80,                          // Frame EOT
        0x00, 0x00,                                      // Opaque Data
        0x00, 0x00,                                      // Transfer CRC
    };

    REQUIRE(sizeof(header) == 24U);
    REQUIRE(std::size(test_payload) == 24U);

    auto *test_header_ptr      = reinterpret_cast<std::uint8_t*>(&header);
    auto test_payload_storage = std::vector<std::uint8_t>(test_header_ptr, test_header_ptr + sizeof(header));
    REQUIRE(test_payload_storage == test_payload);

    // MESSAGE
    REQUIRE(0 == exposed::txMakeMessageSessionSpecifier(0b0, 0b0, 0xc0a80000, &specifier));
    REQUIRE(parse(543210U,
                  {
                      0x01,                                            // Version
                      0x00,                                            // Priority
                      0x00, 0x00,                                      // Source Node ID
                      0xFF, 0xFF,                                      // Destination Node ID
                      0x00, 0x00,                                      // Data Specifier
                      0x01, 0x00, 0x00, 0x00, 0x00, 0x00, 0x00, 0x00,  // Transfer ID
                      0x00, 0x00, 0x00, 0x80,                          // Frame EOT
                      0x00, 0x00,                                      // Opaque Data
                      0x00, 0x00,                                      // Transfer CRC
                      0,    1,    2,    3,    4,    5,    6,    7      // Payload
                  }));
    REQUIRE(model.timestamp_usec == 543210U);
    REQUIRE(model.priority == UdpardPriorityExceptional);
    REQUIRE(model.transfer_kind == UdpardTransferKindMessage);
    REQUIRE(model.port_id == 0U);
    REQUIRE(model.source_node_id == 0U);
    REQUIRE(model.destination_node_id == UDPARD_NODE_ID_UNSET);
    REQUIRE(model.transfer_id == 1U);
    REQUIRE((model.frame_index & UDPARD_MAX_FRAME_INDEX) == 0U);
    REQUIRE(model.start_of_transfer);
    REQUIRE(model.end_of_transfer);
    REQUIRE(model.payload_size == 8);
    REQUIRE(model.payload[0] == 0);
    REQUIRE(model.payload[1] == 1);
    REQUIRE(model.payload[2] == 2);
    REQUIRE(model.payload[3] == 3);
    REQUIRE(model.payload[4] == 4);
    REQUIRE(model.payload[5] == 5);
    REQUIRE(model.payload[6] == 6);
    REQUIRE(model.payload[7] == 7);

    // SIMILAR BUT INVALID
    REQUIRE(0 == exposed::txMakeMessageSessionSpecifier(0b0, 0b0, 0xc0a80000, &specifier));
    REQUIRE(!parse(543210U,
                   {
                       0x01,                                            // Version
                       0x00,                                            // Priority
                       0x00, 0x00,                                      // Source Node ID
                       0xFF, 0xFF,                                      // Destination Node ID
                       0x00, 0x00,                                      // Data Specifier
                       0x07, 0x00, 0x00, 0x00, 0x00, 0x00, 0x00, 0x00,  // Transfer ID
                       0x02, 0x00, 0x00, 0x80,                          // Frame EOT
                       0x00, 0x00,                                      // Opaque Data
                       0x00, 0x00,                                      // Transfer CRC
                   }));                                                 // MFT FRAMES REQUIRE PAYLOAD

    // MESSAGE
    REQUIRE(0 == exposed::txMakeMessageSessionSpecifier(0b0110011001100, 0b0100111, 0xc0a80000, &specifier));
    REQUIRE(parse(123456U,
                  {
                      0x01,                                            // Version
                      0x01,                                            // Priority
                      0x27, 0x00,                                      // Source Node ID
                      0xFF, 0xFF,                                      // Destination Node ID
                      0xCC, 0x0C,                                      // Data Specifier
                      0x17, 0x00, 0x00, 0x00, 0x00, 0x00, 0x00, 0x00,  // Transfer ID
                      0x00, 0x00, 0x00, 0x00,                          // Frame EOT
                      0x00, 0x00,                                      // Opaque Data
                      0x00, 0x00,                                      // Transfer CRC
                      0,    1,    2,    3,    4,    5,    6            // Payload
                  }));
    REQUIRE(model.timestamp_usec == 123456U);
    REQUIRE(model.priority == UdpardPriorityImmediate);
    REQUIRE(model.transfer_kind == UdpardTransferKindMessage);
    REQUIRE(model.port_id == 0b0110011001100U);
    REQUIRE(model.source_node_id == 0b0100111U);
    REQUIRE(model.destination_node_id == UDPARD_NODE_ID_UNSET);
    REQUIRE(model.transfer_id == 23U);
    REQUIRE((model.frame_index & UDPARD_MAX_FRAME_INDEX) == 0U);
    REQUIRE(model.start_of_transfer);
    REQUIRE(!model.end_of_transfer);
    REQUIRE(model.payload_size == 7);
    REQUIRE(model.payload[0] == 0);
    REQUIRE(model.payload[1] == 1);
    REQUIRE(model.payload[2] == 2);
    REQUIRE(model.payload[3] == 3);
    REQUIRE(model.payload[4] == 4);
    REQUIRE(model.payload[5] == 5);
    REQUIRE(model.payload[6] == 6);
    // SIMILAR BUT INVALID
    REQUIRE(0 == exposed::txMakeMessageSessionSpecifier(0b0110011001100, 0b0100111, 0xc0a80000, &specifier));
    // NO HEADER
    REQUIRE(!parse(123456U, {}));
    // ANON NOT SINGLE FRAME
    REQUIRE(0 == exposed::txMakeMessageSessionSpecifier(0b0110011001100, 0b1111111111111111, 0xc0a80000, &specifier));
    REQUIRE(!parse(123456U,
                   {
                       0x01,                                            // Version
                       0x01,                                            // Priority
                       0xFF, 0xFF,                                      // Source Node ID
                       0xFF, 0xFF,                                      // Destination Node ID
                       0xCC, 0x0C,                                      // Data Specifier
                       0x01, 0x00, 0x00, 0x00, 0x00, 0x00, 0x00, 0x00,  // Transfer ID
                       0x17, 0x00, 0x00, 0x80,                          // Frame EOT
                       0x00, 0x00,                                      // Opaque Data
                       0x00, 0x00,                                      // Transfer CRC
                       0,    1,    2,    3,    4,    5,    6            // Payload
                   }));

    // ANONYMOUS MESSAGE
    REQUIRE(0 == exposed::txMakeMessageSessionSpecifier(0b0110011001101, 0b1111111111111111, 0xc0a80000, &specifier));
    REQUIRE(parse(12345U,
                  {
                      0x01,                                            // Version
                      0x02,                                            // Priority
                      0xFF, 0xFF,                                      // Source Node ID
                      0xFF, 0xFF,                                      // Destination Node ID
                      0xCD, 0x0C,                                      // Data Specifier
                      0x00, 0x00, 0x00, 0x00, 0x00, 0x00, 0x00, 0x00,  // Transfer ID
                      0x00, 0x00, 0x00, 0x80,                          // Frame EOT
                      0x00, 0x00,                                      // Opaque Data
                      0x00, 0x00,                                      // Transfer CRC
                  }));
    REQUIRE(model.timestamp_usec == 12345U);
    REQUIRE(model.priority == UdpardPriorityFast);
    REQUIRE(model.transfer_kind == UdpardTransferKindMessage);
    REQUIRE(model.port_id == 0b0110011001101U);
    REQUIRE(model.source_node_id == UDPARD_NODE_ID_UNSET);
    REQUIRE(model.destination_node_id == UDPARD_NODE_ID_UNSET);
    REQUIRE(model.transfer_id == 0U);
    REQUIRE((model.frame_index & UDPARD_MAX_FRAME_INDEX) == 0U);
    REQUIRE(model.start_of_transfer);
    REQUIRE(model.end_of_transfer);
    REQUIRE(model.payload_size == 0);
    // SIMILAR BUT INVALID
    REQUIRE(!parse(12345U, {}));  // NO HEADER

    // REQUEST
    REQUIRE(0 ==
            exposed::txMakeServiceSessionSpecifier(0b0000110011, 0b0100111, 0xc0a80000, &specifier));
    REQUIRE(parse(999'999U,
                  {
                      0x01,                                            // Version
                      0x03,                                            // Priority
                      0x27, 0x00,                                      // Source Node ID
                      0x1A, 0x00,                                      // Destination Node ID
                      0x33, 0xC0,                                      // Data Specifier
                      0x1F, 0x00, 0x00, 0x00, 0x00, 0x00, 0x00, 0x00,  // Transfer ID
                      0xFF, 0x00, 0x00, 0x80,                          // Frame EOT
                      0x00, 0x00,                                      // Opaque Data
                      0x00, 0x00,                                      // Transfer CRC
                      0,    1,    2,    3                              // Payload
                  }));

    REQUIRE(model.timestamp_usec == 999'999U);
    REQUIRE(model.priority == UdpardPriorityHigh);
    REQUIRE(model.transfer_kind == UdpardTransferKindRequest);
    REQUIRE(model.port_id == 0b0000110011U);
    REQUIRE(model.source_node_id == 0b0100111U);
    REQUIRE(model.destination_node_id == 0b0011010U);
    REQUIRE(model.transfer_id == 31U);
    REQUIRE(!model.start_of_transfer);
    REQUIRE(model.end_of_transfer);
    REQUIRE(model.payload_size == 4);
    REQUIRE(model.payload[0] == 0);
    REQUIRE(model.payload[1] == 1);
    REQUIRE(model.payload[2] == 2);
    REQUIRE(model.payload[3] == 3);
    // SIMILAR BUT INVALID (Source Node ID cant be equal to Destination Node ID)
    REQUIRE(!parse(999'999U, {}));  // NO HEADER
    REQUIRE(0 ==
            exposed::txMakeServiceSessionSpecifier(0b0000110011, 0b0100111, 0xc0a80000, &specifier));
    REQUIRE(!parse(999'999U,
                   {
                       0x01,                                            // Version
                       0x03,                                            // Priority
                       0x27, 0x00,                                      // Source Node ID
                       0x27, 0x00,                                      // Destination Node ID
                       0x33, 0xC0,                                      // Data Specifier
                       0x1F, 0x00, 0x00, 0x00, 0x00, 0x00, 0x00, 0x00,  // Transfer ID
                       0xFF, 0x00, 0x00, 0x80,                          // Frame EOT
                       0x00, 0x00,                                      // Opaque Data
                       0x00, 0x00,                                      // Transfer CRC
                       0,    1,    2,    3                              // Payload
                   }));

    // RESPONSE
    REQUIRE(0 ==
            exposed::txMakeServiceSessionSpecifier(0b0000110011, 0b00011010, 0xc0a80000, &specifier));
    REQUIRE(parse(888'888,
                  {
                      0x01,                                            // Version
                      0x04,                                            // Priority
                      0x1A, 0x00,                                      // Source Node ID
                      0x27, 0x00,                                      // Destination Node ID
                      0x33, 0x80,                                      // Data Specifier
                      0x01, 0x00, 0x00, 0x00, 0x00, 0x00, 0x00, 0x00,  // Transfer ID
                      0xFF, 0x00, 0x00, 0x80,                          // Frame EOT
                      0x00, 0x00,                                      // Opaque Data
                      0x00, 0x00,                                      // Transfer CRC
                      255                                              // Payload
                  }));
    REQUIRE(model.timestamp_usec == 888'888U);
    REQUIRE(model.priority == UdpardPriorityNominal);
    REQUIRE(model.transfer_kind == UdpardTransferKindResponse);
    REQUIRE(model.port_id == 0b0000110011U);
    REQUIRE(model.source_node_id == 0b0011010U);
    REQUIRE(model.destination_node_id == 0b0100111U);
    REQUIRE(model.transfer_id == 1U);
    REQUIRE(!model.start_of_transfer);
    REQUIRE(model.end_of_transfer);
    REQUIRE(model.payload_size == 1);
    REQUIRE(model.payload[0] == 255);
    // SIMILAR BUT INVALID (Source Node ID cant be equal to Destination Node ID)
    REQUIRE(!parse(888'888U, {}));  // NO TAIL BYTE
    REQUIRE(
        0 ==
        exposed::txMakeServiceSessionSpecifier(0b0000110011, 0b00011010, 0xc0a80000, &specifier));
    REQUIRE(!parse(888'888,
                   {
                       0x01,                                            // Version
                       0x04,                                            // Priority
                       0x1A, 0x00,                                      // Source Node ID
                       0x1A, 0x00,                                      // Destination Node ID
                       0x33, 0x80,                                      // Data Specifier
                       0x01, 0x00, 0x00, 0x00, 0x00, 0x00, 0x00, 0x00,  // Transfer ID
                       0xFF, 0x00, 0x00, 0x80,                          // Frame EOT
                       0x00, 0x00,                                      // Opaque Data
                       0x00, 0x00,                                      // Transfer CRC
                       255                                              // Payload
                   }));
}
TEST_CASE("rxSessionWritePayload")
{
    using helpers::Instance;
    using exposed::RxSession;
    using exposed::rxSessionWritePayload;
    using exposed::rxSessionRestart;

    Instance  ins;
    RxSession rxs;
    rxs.transfer_id = 0U;

    REQUIRE(ins.getAllocator().getNumAllocatedFragments() == 0);
    REQUIRE(ins.getAllocator().getTotalAllocatedAmount() == 0);

    // Regular write, the RX state is uninitialized so a new allocation will take place.
    REQUIRE(0 == rxSessionWritePayload(&ins.getInstance(), &rxs, 10, 5, "\x00\x01\x02\x03\x04"));
    REQUIRE(ins.getAllocator().getNumAllocatedFragments() == 1);
    REQUIRE(ins.getAllocator().getTotalAllocatedAmount() == 10);
    REQUIRE(rxs.payload_size == 5);
    REQUIRE(rxs.payload != nullptr);
    REQUIRE(rxs.payload[0] == 0);
    REQUIRE(rxs.payload[1] == 1);
    REQUIRE(rxs.payload[2] == 2);
    REQUIRE(rxs.payload[3] == 3);
    REQUIRE(rxs.payload[4] == 4);

    // Appending the pre-allocated storage.
    REQUIRE(0 == rxSessionWritePayload(&ins.getInstance(), &rxs, 10, 4, "\x05\x06\x07\x08"));
    REQUIRE(ins.getAllocator().getNumAllocatedFragments() == 1);
    REQUIRE(ins.getAllocator().getTotalAllocatedAmount() == 10);
    REQUIRE(rxs.payload_size == 9);
    REQUIRE(rxs.payload != nullptr);
    REQUIRE(rxs.payload[0] == 0);
    REQUIRE(rxs.payload[1] == 1);
    REQUIRE(rxs.payload[2] == 2);
    REQUIRE(rxs.payload[3] == 3);
    REQUIRE(rxs.payload[4] == 4);
    REQUIRE(rxs.payload[5] == 5);
    REQUIRE(rxs.payload[6] == 6);
    REQUIRE(rxs.payload[7] == 7);
    REQUIRE(rxs.payload[8] == 8);

    // Implicit truncation -- too much payload, excess ignored.
    REQUIRE(0 == rxSessionWritePayload(&ins.getInstance(), &rxs, 10, 3, "\x09\x0A\x0B"));
    REQUIRE(ins.getAllocator().getNumAllocatedFragments() == 1);
    REQUIRE(ins.getAllocator().getTotalAllocatedAmount() == 10);
    REQUIRE(rxs.payload_size == 10);
    REQUIRE(rxs.payload != nullptr);
    REQUIRE(rxs.payload[0] == 0);
    REQUIRE(rxs.payload[1] == 1);
    REQUIRE(rxs.payload[2] == 2);
    REQUIRE(rxs.payload[3] == 3);
    REQUIRE(rxs.payload[4] == 4);
    REQUIRE(rxs.payload[5] == 5);
    REQUIRE(rxs.payload[6] == 6);
    REQUIRE(rxs.payload[7] == 7);
    REQUIRE(rxs.payload[8] == 8);
    REQUIRE(rxs.payload[9] == 9);

    // Storage is already full, write ignored.
    REQUIRE(0 == rxSessionWritePayload(&ins.getInstance(), &rxs, 10, 3, "\x0C\x0D\x0E"));
    REQUIRE(ins.getAllocator().getNumAllocatedFragments() == 1);
    REQUIRE(ins.getAllocator().getTotalAllocatedAmount() == 10);
    REQUIRE(rxs.payload_size == 10);
    REQUIRE(rxs.payload != nullptr);
    REQUIRE(rxs.payload[0] == 0);
    REQUIRE(rxs.payload[1] == 1);
    REQUIRE(rxs.payload[2] == 2);
    REQUIRE(rxs.payload[3] == 3);
    REQUIRE(rxs.payload[4] == 4);
    REQUIRE(rxs.payload[5] == 5);
    REQUIRE(rxs.payload[6] == 6);
    REQUIRE(rxs.payload[7] == 7);
    REQUIRE(rxs.payload[8] == 8);
    REQUIRE(rxs.payload[9] == 9);

    // Restart frees the buffer. The transfer-ID will be incremented, too.
    rxSessionRestart(&ins.getInstance(), &rxs);
    REQUIRE(ins.getAllocator().getNumAllocatedFragments() == 0);
    REQUIRE(ins.getAllocator().getTotalAllocatedAmount() == 0);
    REQUIRE(rxs.payload_size == 0);
    REQUIRE(rxs.payload == nullptr);
    REQUIRE(rxs.calculated_crc == 0xFFFFFFFFU);
    REQUIRE(rxs.transfer_id == 1);

    // Double restart has no effect on memory.
    rxs.calculated_crc = 0x1234U;
    rxs.transfer_id    = 23;
    rxSessionRestart(&ins.getInstance(), &rxs);
    REQUIRE(ins.getAllocator().getNumAllocatedFragments() == 0);
    REQUIRE(ins.getAllocator().getTotalAllocatedAmount() == 0);
    REQUIRE(rxs.payload_size == 0);
    REQUIRE(rxs.payload == nullptr);
    REQUIRE(rxs.calculated_crc == 0xFFFFFFFFU);
    REQUIRE(rxs.transfer_id == 24U);

    // Restart with a transfer-ID overflow.
    rxs.calculated_crc = 0x1234U;
    rxs.transfer_id    = 0xFFFFFFFFFFFFFFFF;
    rxSessionRestart(&ins.getInstance(), &rxs);
    REQUIRE(ins.getAllocator().getNumAllocatedFragments() == 0);
    REQUIRE(ins.getAllocator().getTotalAllocatedAmount() == 0);
    REQUIRE(rxs.payload_size == 0);
    REQUIRE(rxs.payload == nullptr);
    REQUIRE(rxs.calculated_crc == 0xFFFFFFFFU);
    REQUIRE(rxs.transfer_id == 0U);

    // Write into a zero-capacity storage. NULL at the output.
    REQUIRE(0 == rxSessionWritePayload(&ins.getInstance(), &rxs, 0, 3, "\x00\x01\x02"));
    REQUIRE(ins.getAllocator().getNumAllocatedFragments() == 0);
    REQUIRE(ins.getAllocator().getTotalAllocatedAmount() == 0);
    REQUIRE(rxs.payload_size == 0);
    REQUIRE(rxs.payload == nullptr);

    // Write with OOM.
    ins.getAllocator().setAllocationCeiling(5);
    REQUIRE(-UDPARD_ERROR_OUT_OF_MEMORY == rxSessionWritePayload(&ins.getInstance(), &rxs, 10, 3, "\x00\x01\x02"));
    REQUIRE(ins.getAllocator().getNumAllocatedFragments() == 0);
    REQUIRE(ins.getAllocator().getTotalAllocatedAmount() == 0);
    REQUIRE(rxs.payload_size == 0);
    REQUIRE(rxs.payload == nullptr);
}

TEST_CASE("rxSessionUpdate")
{
    using helpers::Instance;
    using exposed::RxSession;
    using exposed::RxFrameModel;
    using exposed::rxSessionUpdate;
    using exposed::crcAdd;

    Instance ins;
    ins.getAllocator().setAllocationCeiling(16);
    Instance ins_1;
    ins_1.getAllocator().setAllocationCeiling(16);


    RxFrameModel frame;
    frame.timestamp_usec      = 10'000'000;
    frame.priority            = UdpardPrioritySlow;
    frame.transfer_kind       = UdpardTransferKindMessage;
    frame.port_id             = 2'222;
    frame.source_node_id      = 55;
    frame.destination_node_id = UDPARD_NODE_ID_UNSET;
    frame.transfer_id         = 11;
    frame.start_of_transfer   = true;
    frame.end_of_transfer     = true;
    frame.payload_size        = 3 + 4; // 3 payload + 4 CRC
    frame.payload             = reinterpret_cast<const uint8_t*>("\x01\x01\x01\x70\x2A\xEC\x24"); // \x70\x2A\xEC\x24 is CRC

    RxSession rxs;
    RxSession rxs_1;
    rxs.transfer_id                 = 31;
    rxs.redundant_transport_index   = 1;
    rxs_1.transfer_id               = 32;
    rxs_1.redundant_transport_index = 2;

    UdpardRxTransfer transfer{};

    const auto update = [&](const std::uint8_t  redundant_transport_index,
                            const std::uint64_t tid_timeout_usec,
                            const std::size_t   extent) {
        return rxSessionUpdate(&ins.getInstance(),
                               &rxs,
                               &frame,
                               redundant_transport_index,
                               tid_timeout_usec,
                               extent,
                               &transfer);
    };

    const auto updateAnotherSession = [&](const std::uint8_t  redundant_transport_index,
                                          const std::uint64_t tid_timeout_usec,
                                          const std::size_t   extent) {
        return rxSessionUpdate(&ins_1.getInstance(),
                               &rxs_1,
                               &frame,
                               redundant_transport_index,
                               tid_timeout_usec,
                               extent,
                               &transfer);
    };

    const auto crc = [](const char* const string) { return crcAdd(0xFFFFFFFFU, std::strlen(string), string); };

    // Accept one transfer.
    REQUIRE(1 == update(1, 1'000'000, 16));
    REQUIRE(rxs.transfer_timestamp_usec == 10'000'000);
    REQUIRE(rxs.payload_size == 0);   // Handed over to the output transfer.
    REQUIRE(rxs.payload == nullptr);  // Handed over to the output transfer.
    REQUIRE(rxs.calculated_crc == 0xFFFFFFFFU);
    REQUIRE(rxs.transfer_id == 12U);  // Incremented.
    REQUIRE(rxs.redundant_transport_index == 1);
    REQUIRE(transfer.timestamp_usec == 10'000'000);
    REQUIRE(transfer.metadata.priority == UdpardPrioritySlow);
    REQUIRE(transfer.metadata.transfer_kind == UdpardTransferKindMessage);
    REQUIRE(transfer.metadata.port_id == 2'222);
    REQUIRE(transfer.metadata.remote_node_id == 55);
    REQUIRE(transfer.metadata.transfer_id == 11);
    REQUIRE(transfer.payload_size == 3); // Payload size should not include the CRC (3 byte payload + 4 byte CRC)
    REQUIRE(0 == std::memcmp(transfer.payload, "\x01\x01\x01", 3));
    REQUIRE(ins.getAllocator().getNumAllocatedFragments() == 1);
    REQUIRE(ins.getAllocator().getTotalAllocatedAmount() == 16);
    ins.getAllocator().deallocate(transfer.payload);

    // Valid next transfer, wrong transport index.
    frame.timestamp_usec = 10'000'100;
    frame.transfer_id    = 12;
    frame.payload        = reinterpret_cast<const uint8_t*>("\x02\x02\x02\x6E\xB1\x75\xE9");
    REQUIRE(0 == update(2, 1'000'000, 16));
    REQUIRE(rxs.transfer_timestamp_usec == 10'000'000);
    REQUIRE(rxs.payload_size == 0);   // Handed over to the output transfer.
    REQUIRE(rxs.payload == nullptr);  // Handed over to the output transfer.
    REQUIRE(rxs.calculated_crc == 0xFFFFFFFFU);
    REQUIRE(rxs.transfer_id == 12U);  // Incremented.
    REQUIRE(rxs.redundant_transport_index == 1);

    // Correct transport.
    frame.timestamp_usec = 10'000'050;
    frame.payload        = reinterpret_cast<const uint8_t*>("\x03\x03\x03\x64\x38\xFD\xAD");
    REQUIRE(1 == update(1, 1'000'000, 16));
    REQUIRE(rxs.transfer_timestamp_usec == 10'000'050);
    REQUIRE(rxs.payload_size == 0);
    REQUIRE(rxs.payload == nullptr);
    REQUIRE(rxs.calculated_crc == 0xFFFFFFFFU);
    REQUIRE(rxs.transfer_id == 13U);
    REQUIRE(rxs.redundant_transport_index == 1);
    REQUIRE(transfer.timestamp_usec == 10'000'050);
    REQUIRE(transfer.metadata.priority == UdpardPrioritySlow);
    REQUIRE(transfer.metadata.transfer_kind == UdpardTransferKindMessage);
    REQUIRE(transfer.metadata.port_id == 2'222);
    REQUIRE(transfer.metadata.remote_node_id == 55);
    REQUIRE(transfer.metadata.transfer_id == 12);
    REQUIRE(transfer.payload_size == 3); // Payload size should not include the CRC (3 byte payload + 4 byte CRC)
    REQUIRE(0 == std::memcmp(transfer.payload, "\x03\x03\x03", 3));
    REQUIRE(ins.getAllocator().getNumAllocatedFragments() == 1);
    REQUIRE(ins.getAllocator().getTotalAllocatedAmount() == 16);
    ins.getAllocator().deallocate(transfer.payload);

    // Same TID.
    frame.timestamp_usec = 10'000'200;
    frame.transfer_id    = 12;
    frame.payload        = reinterpret_cast<const uint8_t*>("\x04\x04\x04\xA3\xF1\xAA\x77");
    REQUIRE(0 == update(1, 1'000'200, 16));
    REQUIRE(rxs.transfer_timestamp_usec == 10'000'050);
    REQUIRE(rxs.payload_size == 0);
    REQUIRE(rxs.payload == nullptr);
    REQUIRE(rxs.calculated_crc == 0xFFFFFFFFU);
    REQUIRE(rxs.transfer_id == 13U);
    REQUIRE(rxs.redundant_transport_index == 1);

    // Restart due to TID timeout.
    frame.timestamp_usec = 20'000'000;
    frame.transfer_id    = 12;
    frame.payload        = reinterpret_cast<const uint8_t*>("\x05\x05\x05\xA9\x78\x22\x33");
    REQUIRE(1 == update(1, 1'000'000, 16));
    REQUIRE(rxs.transfer_timestamp_usec == 20'000'000);
    REQUIRE(rxs.payload_size == 0);
    REQUIRE(rxs.payload == nullptr);
    REQUIRE(rxs.calculated_crc == 0xFFFFFFFFU);
    REQUIRE(rxs.transfer_id == 13U);
    REQUIRE(rxs.redundant_transport_index == 1);
    REQUIRE(transfer.timestamp_usec == 20'000'000);
    REQUIRE(transfer.metadata.priority == UdpardPrioritySlow);
    REQUIRE(transfer.metadata.transfer_kind == UdpardTransferKindMessage);
    REQUIRE(transfer.metadata.port_id == 2'222);
    REQUIRE(transfer.metadata.remote_node_id == 55);
    REQUIRE(transfer.metadata.transfer_id == 12);
    REQUIRE(transfer.payload_size == 3); // Payload size should not include the CRC (3 byte payload + 4 byte CRC)
    REQUIRE(0 == std::memcmp(transfer.payload, "\x05\x05\x05", 3));
    REQUIRE(ins.getAllocator().getNumAllocatedFragments() == 1);
    REQUIRE(ins.getAllocator().getTotalAllocatedAmount() == 16);
    ins.getAllocator().deallocate(transfer.payload);

    // Multi-frame, first frame
    frame.timestamp_usec  = 20'000'100;
    frame.transfer_id     = 13;
    frame.end_of_transfer = false;
    frame.payload_size    = 7;
<<<<<<< HEAD
    frame.frame_index     = 1;
=======
    frame.frame_index     = 0;
>>>>>>> 32ff7e94
    frame.payload         = reinterpret_cast<const uint8_t*>("\x06\x06\x06\x06\x06\x06\x06");
    REQUIRE(0 == update(1, 1'000'000, 16));

    REQUIRE(rxs.transfer_timestamp_usec == 20'000'100);
    REQUIRE(rxs.payload_size == 7);
    REQUIRE(0 == std::memcmp(rxs.payload, "\x06\x06\x06\x06\x06\x06\x06", 7));
    REQUIRE(rxs.calculated_crc == crc("\x06\x06\x06\x06\x06\x06\x06"));
    REQUIRE(rxs.transfer_id == 13U);
    REQUIRE(rxs.redundant_transport_index == 1);
    REQUIRE(ins.getAllocator().getNumAllocatedFragments() == 1);
    REQUIRE(ins.getAllocator().getTotalAllocatedAmount() == 16);

    // Update another session using same frame.
    REQUIRE(0 == updateAnotherSession(2, 1'000'000, 16));
    REQUIRE(rxs_1.transfer_timestamp_usec == 20'000'100);
    REQUIRE(rxs_1.payload_size == 7);
    REQUIRE(0 == std::memcmp(rxs_1.payload, "\x06\x06\x06\x06\x06\x06\x06", 7));
    REQUIRE(rxs_1.calculated_crc == crc("\x06\x06\x06\x06\x06\x06\x06"));
    REQUIRE(rxs_1.transfer_id == 13U);
    REQUIRE(rxs_1.redundant_transport_index == 2);
    REQUIRE(ins_1.getAllocator().getNumAllocatedFragments() == 1);
    REQUIRE(ins_1.getAllocator().getTotalAllocatedAmount() == 16);

    // Multi-frame, bad middle, out-of-order
    frame.timestamp_usec    = 20'000'200;
    frame.start_of_transfer = false;
    frame.end_of_transfer   = false;
    frame.frame_index       = 2 + static_cast<uint32_t>(1U << static_cast<uint32_t>(31U));
    frame.payload_size      = 2;
    frame.payload           = reinterpret_cast<const uint8_t*>("\x09\x09");
    REQUIRE(-UDPARD_ERROR_OUT_OF_ORDER == update(1, 1'000'000, 16));
    // The session should be restarted if an out of order frame is received
    // and the entire transfer will be dropped. Verify that all variables have
    // been set back to defaults by rxSessionRestart.
    REQUIRE(rxs.total_payload_size == 0U);
    REQUIRE(rxs.payload_size == 0U);
    REQUIRE(rxs.payload == NULL);
    REQUIRE(rxs.calculated_crc == CRC_INITIAL);
    // Update another session using same frame, fail.
    REQUIRE(-UDPARD_ERROR_OUT_OF_ORDER == updateAnotherSession(2, 1'000'000, 16));
    REQUIRE(rxs_1.total_payload_size == 0U);
    REQUIRE(rxs_1.payload_size == 0U);
    REQUIRE(rxs_1.payload == NULL);
    REQUIRE(rxs_1.calculated_crc == CRC_INITIAL);

    // Once you get an out-of-order frame in a multiframe transfer,
    // the entire payload needs to be resent, so start over.

    // Multi-frame, first frame
    frame.timestamp_usec  = 20'000'300;
    frame.transfer_id     = 14;
    frame.start_of_transfer = true;
    frame.end_of_transfer = false;
    frame.payload_size    = 7;
    frame.frame_index     = 0;
    frame.payload         = reinterpret_cast<const uint8_t*>("\x06\x06\x06\x06\x06\x06\x06");
    REQUIRE(0 == update(1, 1'000'000, 16));

    REQUIRE(rxs.transfer_timestamp_usec == 20'000'300);
    REQUIRE(rxs.payload_size == 7);
    REQUIRE(0 == std::memcmp(rxs.payload, "\x06\x06\x06\x06\x06\x06\x06", 7));
    REQUIRE(rxs.calculated_crc == crc("\x06\x06\x06\x06\x06\x06\x06"));
    REQUIRE(rxs.transfer_id == 14U);
    REQUIRE(rxs.redundant_transport_index == 1);
    REQUIRE(ins.getAllocator().getNumAllocatedFragments() == 1);
    REQUIRE(ins.getAllocator().getTotalAllocatedAmount() == 16);

    // Update another session using same frame.
    REQUIRE(0 == updateAnotherSession(2, 1'000'000, 16));
    REQUIRE(rxs_1.transfer_timestamp_usec == 20'000'300);
    REQUIRE(rxs_1.payload_size == 7);
    REQUIRE(0 == std::memcmp(rxs_1.payload, "\x06\x06\x06\x06\x06\x06\x06", 7));
    REQUIRE(rxs_1.calculated_crc == crc("\x06\x06\x06\x06\x06\x06\x06"));
    REQUIRE(rxs_1.transfer_id == 14U);
    REQUIRE(rxs_1.redundant_transport_index == 2);
    REQUIRE(ins_1.getAllocator().getNumAllocatedFragments() == 1);
    REQUIRE(ins_1.getAllocator().getTotalAllocatedAmount() == 16);

    // Multi-frame, middle.
    frame.start_of_transfer = false;
    frame.end_of_transfer   = false;
    frame.frame_index       = 1;
    frame.payload_size      = 7;
    frame.payload           = reinterpret_cast<const uint8_t*>("\x07\x07\x07\x07\x07\x07\x07");
    REQUIRE(0 == update(1, 1'000'000, 16));
    REQUIRE(rxs.transfer_timestamp_usec == 20'000'300);
    REQUIRE(rxs.payload_size == 14);
    REQUIRE(0 == std::memcmp(rxs.payload, "\x06\x06\x06\x06\x06\x06\x06\x07\x07\x07\x07\x07\x07\x07", 14));
    REQUIRE(rxs.calculated_crc == crc("\x06\x06\x06\x06\x06\x06\x06\x07\x07\x07\x07\x07\x07\x07"));
    REQUIRE(rxs.transfer_id == 14U);
    REQUIRE(rxs.redundant_transport_index == 1);
    REQUIRE(ins.getAllocator().getNumAllocatedFragments() == 1);
    REQUIRE(ins.getAllocator().getTotalAllocatedAmount() == 16);
    
    // Update another session using same frame.
    REQUIRE(0 == updateAnotherSession(2, 1'000'000, 16));
    REQUIRE(rxs_1.transfer_timestamp_usec == 20'000'300);
    REQUIRE(rxs_1.payload_size == 14);
    REQUIRE(0 == std::memcmp(rxs_1.payload, "\x06\x06\x06\x06\x06\x06\x06\x07\x07\x07\x07\x07\x07\x07", 14));
    REQUIRE(rxs_1.calculated_crc == crc("\x06\x06\x06\x06\x06\x06\x06\x07\x07\x07\x07\x07\x07\x07"));
    REQUIRE(rxs_1.transfer_id == 14U);
    REQUIRE(rxs_1.redundant_transport_index == 2);
    REQUIRE(ins_1.getAllocator().getNumAllocatedFragments() == 1);
    REQUIRE(ins_1.getAllocator().getTotalAllocatedAmount() == 16);
    
    // Multi-frame, last.
    frame.start_of_transfer = false;
    frame.end_of_transfer   = true;
    frame.frame_index       = 2 + static_cast<uint32_t>(1U << static_cast<uint32_t>(31U));
    frame.payload_size      = 8;  // The payload is IMPLICITLY TRUNCATED, and the CRC IS STILL VALIDATED.
    frame.payload           = reinterpret_cast<const uint8_t*>("\x09\x09\x09\x09\x32\x98\x04\x7B");
    REQUIRE(1 == update(1, 1'000'000, 16));
    REQUIRE(rxs.transfer_timestamp_usec == 20'000'300);  // The timestamp is the same as the first frame.
    REQUIRE(rxs.payload_size == 0);
    REQUIRE(rxs.payload == nullptr);
    REQUIRE(rxs.calculated_crc == 0xFFFFFFFFU);
    REQUIRE(rxs.transfer_id == 15U);
    REQUIRE(rxs.redundant_transport_index == 1);
    REQUIRE(transfer.timestamp_usec == 20'000'300);
    REQUIRE(transfer.metadata.priority == UdpardPrioritySlow);
    REQUIRE(transfer.metadata.transfer_kind == UdpardTransferKindMessage);
    REQUIRE(transfer.metadata.port_id == 2'222);
    REQUIRE(transfer.metadata.remote_node_id == 55);
    REQUIRE(transfer.metadata.transfer_id == 14);
    REQUIRE(transfer.payload_size == 16);
    REQUIRE(0 == std::memcmp(transfer.payload, "\x06\x06\x06\x06\x06\x06\x06\x07\x07\x07\x07\x07\x07\x07\x09\x09", 16));
    REQUIRE(ins.getAllocator().getNumAllocatedFragments() == 1);
    REQUIRE(ins.getAllocator().getTotalAllocatedAmount() == 16);
    ins.getAllocator().deallocate(transfer.payload);

    // Update another session using same frame.
    REQUIRE(1 == updateAnotherSession(2, 1'000'000, 16));
    REQUIRE(rxs_1.transfer_timestamp_usec == 20'000'300); // The timestamp is the same as the first frame.
    REQUIRE(rxs_1.payload_size == 0);
    REQUIRE(rxs_1.payload == nullptr);
    REQUIRE(rxs_1.calculated_crc == 0xFFFFFFFFU);
    REQUIRE(rxs_1.transfer_id == 15U);
    REQUIRE(rxs_1.redundant_transport_index == 2);
    REQUIRE(transfer.timestamp_usec == 20'000'300);
    REQUIRE(transfer.metadata.priority == UdpardPrioritySlow);
    REQUIRE(transfer.metadata.transfer_kind == UdpardTransferKindMessage);
    REQUIRE(transfer.metadata.port_id == 2'222);
    REQUIRE(transfer.metadata.remote_node_id == 55);
    REQUIRE(transfer.metadata.transfer_id == 14);
    REQUIRE(transfer.payload_size == 16);
    REQUIRE(0 == std::memcmp(transfer.payload, "\x06\x06\x06\x06\x06\x06\x06\x07\x07\x07\x07\x07\x07\x07\x09\x09", 16));
    REQUIRE(ins_1.getAllocator().getNumAllocatedFragments() == 1);
    REQUIRE(ins_1.getAllocator().getTotalAllocatedAmount() == 16);
    ins_1.getAllocator().deallocate(transfer.payload);

    // Restart by TID timeout, not the first frame.
    frame.timestamp_usec    = 30'000'000;
    frame.transfer_id       = 12;  // Goes back.
    frame.start_of_transfer = false;
    frame.end_of_transfer   = false;
    frame.payload_size      = 7;
    frame.payload           = reinterpret_cast<const uint8_t*>("\x0A\x0A\x0A\x0A\x0A\x0A\x0A");
    REQUIRE(0 == update(1, 1'000'000, 16));
    REQUIRE(rxs.transfer_timestamp_usec == 20'000'300);  // No change.
    REQUIRE(rxs.payload_size == 0);
    REQUIRE(rxs.payload == nullptr);
    REQUIRE(rxs.calculated_crc == 0xFFFFFFFFU);
    REQUIRE(rxs.transfer_id == 13U);
    REQUIRE(rxs.redundant_transport_index == 1);
    REQUIRE(ins.getAllocator().getNumAllocatedFragments() == 0);
    REQUIRE(ins.getAllocator().getTotalAllocatedAmount() == 0);

    // OOM -- reset on error.
    frame.timestamp_usec    = 20'000'400;
    frame.transfer_id       = 30;
    frame.start_of_transfer = true;
    frame.end_of_transfer   = true;
    frame.payload_size      = 8;
    frame.payload           = reinterpret_cast<const uint8_t*>("\x0E\x0E\x0E\x0E\x0E\x0E\x0E\xF7");
    REQUIRE((-UDPARD_ERROR_OUT_OF_MEMORY) == update(1, 1'000'000, 17));  // Exceeds the heap quota.
    REQUIRE(rxs.transfer_timestamp_usec == 20'000'400);
    REQUIRE(rxs.payload_size == 0);
    REQUIRE(rxs.payload == nullptr);
    REQUIRE(rxs.calculated_crc == 0xFFFFFFFFU);
    REQUIRE(rxs.transfer_id == 31U);  // Reset.
    REQUIRE(rxs.redundant_transport_index == 1);
    REQUIRE(ins.getAllocator().getNumAllocatedFragments() == 0);
    REQUIRE(ins.getAllocator().getTotalAllocatedAmount() == 0);
}<|MERGE_RESOLUTION|>--- conflicted
+++ resolved
@@ -566,11 +566,7 @@
     frame.transfer_id     = 13;
     frame.end_of_transfer = false;
     frame.payload_size    = 7;
-<<<<<<< HEAD
     frame.frame_index     = 1;
-=======
-    frame.frame_index     = 0;
->>>>>>> 32ff7e94
     frame.payload         = reinterpret_cast<const uint8_t*>("\x06\x06\x06\x06\x06\x06\x06");
     REQUIRE(0 == update(1, 1'000'000, 16));
 
